﻿//
// Copyright (c) Microsoft Corporation.
//
// THE SOFTWARE IS PROVIDED "AS IS", WITHOUT WARRANTY OF ANY KIND, EXPRESS OR
// IMPLIED, INCLUDING BUT NOT LIMITED TO THE WARRANTIES OF MERCHANTABILITY,
// FITNESS FOR A PARTICULAR PURPOSE AND NONINFRINGEMENT. IN NO EVENT SHALL THE
// AUTHORS OR COPYRIGHT HOLDERS BE LIABLE FOR ANY CLAIM, DAMAGES OR OTHER
// LIABILITY, WHETHER IN AN ACTION OF CONTRACT, TORT OR OTHERWISE, ARISING FROM,
// OUT OF OR IN CONNECTION WITH THE SOFTWARE OR THE USE OR OTHER DEALINGS IN
// THE SOFTWARE.
//

<<<<<<< HEAD
using System.Collections.Generic;
=======
using System;
>>>>>>> a467aff3
using System.Management.Automation.Language;

namespace Microsoft.Windows.PowerShell.ScriptAnalyzer.Generic
{
    /// <summary>
    /// Represents a result from a PSScriptAnalyzer rule.
    /// It contains a message, extent, rule name, and severity.
    /// </summary>
    public class DiagnosticRecord
    {
        private string message;
        private IScriptExtent extent;
        private string ruleName;
        private DiagnosticSeverity severity;
        private string scriptPath;
        private string ruleSuppressionId;
        private List<CorrectionExtent> suggestedCorrections;

        /// <summary>
        /// Represents a string from the rule about why this diagnostic was created.
        /// </summary>
        public string Message
        {
            get { return message; }
            protected set { message = string.IsNullOrEmpty(value) ? string.Empty : value; }
        }

        /// <summary>
        /// Represents a span of text in a script.
        /// </summary>
        public IScriptExtent Extent
        {
            get { return extent; }
            protected set { extent = value; }
        }

        /// <summary>
        /// Represents the name of a script analyzer rule.
        /// </summary>
        public string RuleName
        {
            get { return ruleName; }
            protected set { ruleName = string.IsNullOrEmpty(value) ? string.Empty : value; }
        }

        /// <summary>
        /// Represents a severity level of an issue.
        /// </summary>
        public DiagnosticSeverity Severity
        {
            get { return severity; }
            set { severity = value; }
        }

        /// <summary>
        /// Represents the name of the script file that is under analysis
        /// </summary>
        public string ScriptName
        {
            get { return string.IsNullOrEmpty(scriptPath) ? string.Empty : System.IO.Path.GetFileName(scriptPath);}
        }

        /// <summary>
        /// Returns the path of the script.
        /// </summary>
        public string ScriptPath
        {
            get { return scriptPath; }
            protected set { scriptPath = string.IsNullOrEmpty(value) ? string.Empty : value; }
        }

        /// <summary>
        /// Returns the rule id for this record
        /// </summary>
        public string RuleSuppressionID
        {
            get { return ruleSuppressionId; }
            set { ruleSuppressionId = value; }
        }

        /// <summary>
        /// Returns suggested correction
        /// return value can be null
        /// </summary>
        public IEnumerable<CorrectionExtent> SuggestedCorrections
        {
            get { return suggestedCorrections;  }            
        }

        /// <summary>
        /// DiagnosticRecord: The constructor for DiagnosticRecord class.
        /// </summary>
        public DiagnosticRecord()
        {

        }
        
        /// <summary>
        /// DiagnosticRecord: The constructor for DiagnosticRecord class that takes in suggestedCorrection
        /// </summary>
        /// <param name="message">A string about why this diagnostic was created</param>
        /// <param name="extent">The place in the script this diagnostic refers to</param>
        /// <param name="ruleName">The name of the rule that created this diagnostic</param>
        /// <param name="severity">The severity of this diagnostic</param>
<<<<<<< HEAD
        /// <param name="scriptName">The name of the script file being analyzed</param>
        /// <param name="suggestedCorrections">The correction suggested by the rule to replace the extent text</param>
        public DiagnosticRecord(string message, IScriptExtent extent, string ruleName, DiagnosticSeverity severity, string scriptName, string ruleId = null, List<CorrectionExtent> suggestedCorrections = null)
        {
            Message = string.IsNullOrEmpty(message) ? string.Empty : message;
            RuleName = string.IsNullOrEmpty(ruleName) ? string.Empty : ruleName;
            Extent = extent;
=======
        /// <param name="scriptName">The path of the script file being analyzed</param>
        public DiagnosticRecord(string message, IScriptExtent extent, string ruleName, DiagnosticSeverity severity, string scriptPath, string ruleId = null)
        {
            Message  = message;
            RuleName = ruleName;
            Extent   = extent;
>>>>>>> a467aff3
            Severity = severity;
            ScriptPath = scriptPath;
            ruleSuppressionId = ruleId;
            this.suggestedCorrections = suggestedCorrections;
        }

        /// <summary>
        /// Copy Constructor
        /// </summary>
        /// <param name="record"></param>
        public DiagnosticRecord(DiagnosticRecord diagnosticRecord)
        {
            if (diagnosticRecord == null)
            {
                throw new ArgumentNullException("diagnosticRecord");
            }
        }
    }


    /// <summary>
    /// Represents a severity level of an issue.
    /// </summary>
    public enum DiagnosticSeverity : uint
    {
        /// <summary>
        /// Information: This diagnostic is trivial, but may be useful.
        /// </summary>
        Information   = 0,

        /// <summary>
        /// WARNING: This diagnostic may cause a problem or does not follow PowerShell's recommended guidelines.
        /// </summary>
        Warning  = 1,

        /// <summary>
        /// ERROR: This diagnostic is likely to cause a problem or does not follow PowerShell's required guidelines.
        /// </summary>
        Error    = 2,
    };
}<|MERGE_RESOLUTION|>--- conflicted
+++ resolved
@@ -10,11 +10,10 @@
 // THE SOFTWARE.
 //
 
-<<<<<<< HEAD
+
+
+using System;
 using System.Collections.Generic;
-=======
-using System;
->>>>>>> a467aff3
 using System.Management.Automation.Language;
 
 namespace Microsoft.Windows.PowerShell.ScriptAnalyzer.Generic
@@ -119,39 +118,19 @@
         /// <param name="extent">The place in the script this diagnostic refers to</param>
         /// <param name="ruleName">The name of the rule that created this diagnostic</param>
         /// <param name="severity">The severity of this diagnostic</param>
-<<<<<<< HEAD
-        /// <param name="scriptName">The name of the script file being analyzed</param>
+        /// <param name="scriptPath">The full path of the script file being analyzed</param>
         /// <param name="suggestedCorrections">The correction suggested by the rule to replace the extent text</param>
-        public DiagnosticRecord(string message, IScriptExtent extent, string ruleName, DiagnosticSeverity severity, string scriptName, string ruleId = null, List<CorrectionExtent> suggestedCorrections = null)
-        {
-            Message = string.IsNullOrEmpty(message) ? string.Empty : message;
-            RuleName = string.IsNullOrEmpty(ruleName) ? string.Empty : ruleName;
-            Extent = extent;
-=======
-        /// <param name="scriptName">The path of the script file being analyzed</param>
-        public DiagnosticRecord(string message, IScriptExtent extent, string ruleName, DiagnosticSeverity severity, string scriptPath, string ruleId = null)
+        public DiagnosticRecord(string message, IScriptExtent extent, string ruleName, DiagnosticSeverity severity, string scriptPath, string ruleId = null, List<CorrectionExtent> suggestedCorrections = null)
         {
             Message  = message;
             RuleName = ruleName;
             Extent   = extent;
->>>>>>> a467aff3
             Severity = severity;
             ScriptPath = scriptPath;
-            ruleSuppressionId = ruleId;
+            RuleSuppressionID = ruleId;
             this.suggestedCorrections = suggestedCorrections;
         }
 
-        /// <summary>
-        /// Copy Constructor
-        /// </summary>
-        /// <param name="record"></param>
-        public DiagnosticRecord(DiagnosticRecord diagnosticRecord)
-        {
-            if (diagnosticRecord == null)
-            {
-                throw new ArgumentNullException("diagnosticRecord");
-            }
-        }
     }
 
 
