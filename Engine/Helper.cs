﻿//
// Copyright (c) Microsoft Corporation.
//
// THE SOFTWARE IS PROVIDED "AS IS", WITHOUT WARRANTY OF ANY KIND, EXPRESS OR
// IMPLIED, INCLUDING BUT NOT LIMITED TO THE WARRANTIES OF MERCHANTABILITY,
// FITNESS FOR A PARTICULAR PURPOSE AND NONINFRINGEMENT. IN NO EVENT SHALL THE
// AUTHORS OR COPYRIGHT HOLDERS BE LIABLE FOR ANY CLAIM, DAMAGES OR OTHER
// LIABILITY, WHETHER IN AN ACTION OF CONTRACT, TORT OR OTHERWISE, ARISING FROM,
// OUT OF OR IN CONNECTION WITH THE SOFTWARE OR THE USE OR OTHER DEALINGS IN
// THE SOFTWARE.
//

using System;
using System.Collections.Generic;
using System.Collections.ObjectModel;
using System.IO;
using System.Linq;
using System.Management.Automation;
using System.Management.Automation.Language;
using System.Globalization;
using Microsoft.Windows.PowerShell.ScriptAnalyzer.Generic;
using System.Management.Automation.Runspaces;

namespace Microsoft.Windows.PowerShell.ScriptAnalyzer
{

    /// <summary>
    /// This Helper class contains utility/helper functions for classes in ScriptAnalyzer.
    /// </summary>
    public class Helper
    {
        #region Private members

        private CommandInvocationIntrinsics invokeCommand;
        private IOutputWriter outputWriter;
        private Object getCommandLock = new object();

        #endregion

        #region Singleton
        private static object syncRoot = new Object();

        private static Helper instance;

        /// <summary>
        /// The helper instance that handles utility functions
        /// </summary>
        public static Helper Instance
        {
            get
            {
                if (instance == null)
                {
                    Instance = new Helper();
                }

                return instance;
            }
            internal set
            {
                lock (syncRoot)
                {
                    if (instance == null)
                    {
                        instance = value;
                    }
                }
            }
        }

        #endregion

        #region Properties

        /// <summary>
        /// Dictionary contains mapping of cmdlet to alias
        /// </summary>
        private Dictionary<String, List<String>> CmdletToAliasDictionary;

        /// <summary>
        /// Dictionary contains mapping of alias to cmdlet
        /// </summary>
        private Dictionary<String, String> AliasToCmdletDictionary;

        internal TupleComparer tupleComparer = new TupleComparer();

        /// <summary>
        /// My Tokens
        /// </summary>
        public Token[] Tokens { get; set; }

        /// <summary>
        /// Key of the dictionary is keyword or command like configuration or workflows.
        /// Value is a list of integer (in pairs). The first item in a pair is
        /// the starting position of the open curly brace and the second item
        /// is the closing position of the closing curly brace.
        /// </summary>
        private Dictionary<String, List<Tuple<int, int>>> KeywordBlockDictionary;

        /// <summary>
        /// Key of dictionary is ast, value is the corresponding variableanalysis
        /// </summary>
        private Dictionary<Ast, VariableAnalysis> VariableAnalysisDictionary;

        private string[] functionScopes = new string[] { "global:", "local:", "script:", "private:"};

        private string[] variableScopes = new string[] { "global:", "local:", "script:", "private:", "variable:", ":"};
        #endregion

        /// <summary>
        /// Initializes the Helper class.
        /// </summary>
        private Helper()
        {
                                    
        }

        /// <summary>
        /// Initializes the Helper class.
        /// </summary>
        /// <param name="invokeCommand">
        /// A CommandInvocationIntrinsics instance for use in gathering 
        /// information about available commands and aliases.
        /// </param>
        /// <param name="outputWriter">
        /// An IOutputWriter instance for use in writing output
        /// to the PowerShell environment.
        /// </param>
        public Helper(
            CommandInvocationIntrinsics invokeCommand,
            IOutputWriter outputWriter)
        {
            this.invokeCommand = invokeCommand;
            this.outputWriter = outputWriter;
        }

        #region Methods
        /// <summary>
        /// Initialize : Initializes dictionary of alias.
        /// </summary>
        public void Initialize()
        {
            CmdletToAliasDictionary = new Dictionary<String, List<String>>(StringComparer.OrdinalIgnoreCase);
            AliasToCmdletDictionary = new Dictionary<String, String>(StringComparer.OrdinalIgnoreCase);
            KeywordBlockDictionary = new Dictionary<String, List<Tuple<int, int>>>(StringComparer.OrdinalIgnoreCase);
            VariableAnalysisDictionary = new Dictionary<Ast, VariableAnalysis>();

            IEnumerable<CommandInfo> aliases = this.invokeCommand.GetCommands("*", CommandTypes.Alias, true);

            foreach (AliasInfo aliasInfo in aliases)
            {
                if (!CmdletToAliasDictionary.ContainsKey(aliasInfo.Definition))
                {
                    CmdletToAliasDictionary.Add(aliasInfo.Definition, new List<String>() { aliasInfo.Name });
                }
                else
                {
                    CmdletToAliasDictionary[aliasInfo.Definition].Add(aliasInfo.Name);
                }

                AliasToCmdletDictionary.Add(aliasInfo.Name, aliasInfo.Definition);
            }
        }

        /// <summary>
        /// Given a cmdlet, return the list of all the aliases.
        /// Also include the original name in the list.
        /// </summary>
        /// <param name="Cmdlet">Name of the cmdlet</param>
        /// <returns></returns>
        public List<String> CmdletNameAndAliases(String Cmdlet)
        {
            List<String> results = new List<String>();
            results.Add(Cmdlet);

            if (CmdletToAliasDictionary.ContainsKey(Cmdlet))
            {
                results.AddRange(CmdletToAliasDictionary[Cmdlet]);
            }

            return results;
        }

        /// <summary>
        /// Given an alias, returns the cmdlet.
        /// </summary>
        /// <param name="Alias"></param>
        /// <returns></returns>
        public string GetCmdletNameFromAlias(String Alias)
        {
            if (AliasToCmdletDictionary.ContainsKey(Alias))
            {
                return AliasToCmdletDictionary[Alias];
            }

            return String.Empty;
        }

        /// <summary>
        /// Given a file path, checks whether the file is part of a dsc resource module
        /// </summary>
        /// <param name="fileName"></param>
        /// <returns></returns>
        public bool IsDscResourceModule(string filePath)
        {
            DirectoryInfo dscResourceParent = Directory.GetParent(filePath);
            if (null != dscResourceParent)
            {
                DirectoryInfo dscResourcesFolder = Directory.GetParent(dscResourceParent.ToString());
                if (null != dscResourcesFolder)
                {
                    if (String.Equals(dscResourcesFolder.Name, "dscresources", StringComparison.OrdinalIgnoreCase))
                    {
                        // Step 2: Ensure there is a Schema.mof in the same folder as the artifact
                        string schemaMofParentFolder = Directory.GetParent(filePath).ToString();
                        string[] schemaMofFile = Directory.GetFiles(schemaMofParentFolder, "*.schema.mof");

                        // Ensure Schema file exists and is the only one in the DSCResource folder
                        if (schemaMofFile != null && schemaMofFile.Count() == 1)
                        {
                            // Run DSC Rules only on module that matches the schema.mof file name without extension
                            if (String.Equals(schemaMofFile[0].Replace("schema.mof", "psm1"), filePath, StringComparison.OrdinalIgnoreCase))
                            {
                                return true;
                            }
                        }
                    }
                }
            }

            return false;
        }
        
        /// <summary>
        /// Gets the module manifest
        /// </summary>
        /// <param name="filePath"></param>
        /// <param name="errorRecord"></param>
        /// <returns>Returns a object of type PSModuleInfo</returns>
        public PSModuleInfo GetModuleManifest(string filePath, out IEnumerable<ErrorRecord> errorRecord)
        {
            errorRecord = null;
            PSModuleInfo psModuleInfo = null;
            Collection<PSObject> psObj = null;
            var ps = System.Management.Automation.PowerShell.Create();
            try
            {
                ps.AddCommand("Test-ModuleManifest");
                ps.AddParameter("Path", filePath);
                ps.AddParameter("WarningAction", ActionPreference.SilentlyContinue);
                psObj = ps.Invoke();
            }
            catch (CmdletInvocationException e)
            {
                // Invoking Test-ModuleManifest on a module manifest that doesn't have all the valid keys
                // throws a NullReferenceException. This is probably a bug in Test-ModuleManifest and hence
                // we consume it to allow execution of the of this method.
                if (e.InnerException == null || e.InnerException.GetType() != typeof(System.NullReferenceException))
                {
                    throw;
                }
            }
            if (ps.HadErrors && ps.Streams != null && ps.Streams.Error != null)
            {
                var errorRecordArr = new ErrorRecord[ps.Streams.Error.Count];
                ps.Streams.Error.CopyTo(errorRecordArr, 0);
                errorRecord = errorRecordArr;
            }
            if (psObj != null && psObj.Any() && psObj[0] != null)
            {
                psModuleInfo = psObj[0].ImmediateBaseObject as PSModuleInfo;
            }
            ps.Dispose();
            return psModuleInfo;
        }

        /// <summary>
        /// Checks if the error record is MissingMemberException
        /// </summary>
        /// <param name="errorRecord"></param>
        /// <returns>Returns a boolean value indicating the presence of MissingMemberException</returns>
        public static bool IsMissingManifestMemberException(ErrorRecord errorRecord)
        {
            return errorRecord.CategoryInfo != null
                && errorRecord.CategoryInfo.Category == ErrorCategory.ResourceUnavailable
                && string.Equals("MissingMemberException", errorRecord.CategoryInfo.Reason, StringComparison.OrdinalIgnoreCase);
        }

        /// <summary>
        /// Get the list of exported function by analyzing the ast
        /// </summary>
        /// <param name="ast"></param>
        /// <returns></returns>
        public HashSet<string> GetExportedFunction(Ast ast)
        {
            HashSet<string> exportedFunctions = new HashSet<string>(StringComparer.OrdinalIgnoreCase);
            List<string> exportFunctionsCmdlet = Helper.Instance.CmdletNameAndAliases("export-modulemember");

            // find functions exported
            IEnumerable<Ast> cmdAsts = ast.FindAll(item => item is CommandAst
                && exportFunctionsCmdlet.Contains((item as CommandAst).GetCommandName(), StringComparer.OrdinalIgnoreCase), true);

            CommandInfo exportMM = Helper.Instance.GetCommandInfo("export-modulemember", CommandTypes.Cmdlet);

            // switch parameters
            IEnumerable<ParameterMetadata> switchParams = (exportMM != null) ? exportMM.Parameters.Values.Where<ParameterMetadata>(pm => pm.SwitchParameter) : Enumerable.Empty<ParameterMetadata>();

            if (exportMM == null)
            {
                return exportedFunctions;
            }

            foreach (CommandAst cmdAst in cmdAsts)
            {
                if (cmdAst.CommandElements == null || cmdAst.CommandElements.Count < 2)
                {
                    continue;
                }

                int i = 1;

                while (i < cmdAst.CommandElements.Count)
                {
                    CommandElementAst ceAst = cmdAst.CommandElements[i];
                    ExpressionAst exprAst = null;

                    if (ceAst is CommandParameterAst)
                    {
                        var paramAst = ceAst as CommandParameterAst;
                        var param = exportMM.ResolveParameter(paramAst.ParameterName);

                        if (param == null)
                        {
                            i += 1;
                            continue;
                        }

                        if (string.Equals(param.Name, "function", StringComparison.OrdinalIgnoreCase))
                        {
                            // checks for the case of -Function:"verb-nouns"
                            if (paramAst.Argument != null)
                            {
                                exprAst = paramAst.Argument;
                            }
                            // checks for the case of -Function "verb-nouns"
                            else if (i < cmdAst.CommandElements.Count - 1)
                            {
                                i += 1;
                                exprAst = cmdAst.CommandElements[i] as ExpressionAst;
                            }
                        }
                        // some other parameter. we just checks whether the one after this is positional
                        else if (i < cmdAst.CommandElements.Count - 1)
                        {
                            // the next element is a parameter like -module so just move to that one
                            if (cmdAst.CommandElements[i + 1] is CommandParameterAst)
                            {
                                i += 1;
                                continue;
                            }

                            // not a switch parameter so the next element is definitely the argument to this parameter
                            if (paramAst.Argument == null && !switchParams.Contains(param))
                            {
                                // skips the next element
                                i += 1;
                            }

                            i += 1;
                            continue;
                        }
                    }
                    else if (ceAst is ExpressionAst)
                    {
                        exprAst = ceAst as ExpressionAst;
                    }

                    if (exprAst != null)
                    {
                        // One string so just add this to the list
                        if (exprAst is StringConstantExpressionAst)
                        {
                            exportedFunctions.Add((exprAst as StringConstantExpressionAst).Value);
                        }
                        // Array of the form "v-n", "v-n1"
                        else if (exprAst is ArrayLiteralAst)
                        {
                            exportedFunctions.UnionWith(Helper.Instance.GetStringsFromArrayLiteral(exprAst as ArrayLiteralAst));
                        }
                        // Array of the form @("v-n", "v-n1")
                        else if (exprAst is ArrayExpressionAst)
                        {
                            ArrayExpressionAst arrExAst = exprAst as ArrayExpressionAst;
                            if (arrExAst.SubExpression != null && arrExAst.SubExpression.Statements != null)
                            {
                                foreach (StatementAst stAst in arrExAst.SubExpression.Statements)
                                {
                                    if (stAst is PipelineAst)
                                    {
                                        PipelineAst pipeAst = stAst as PipelineAst;
                                        if (pipeAst.PipelineElements != null)
                                        {
                                            foreach (CommandBaseAst cmdBaseAst in pipeAst.PipelineElements)
                                            {
                                                if (cmdBaseAst is CommandExpressionAst)
                                                {
                                                    exportedFunctions.UnionWith(Helper.Instance.GetStringsFromArrayLiteral((cmdBaseAst as CommandExpressionAst).Expression as ArrayLiteralAst));
                                                }
                                            }
                                        }
                                    }
                                }
                            }
                        }
                    }

                    i += 1;
                }
            }

            return exportedFunctions;
        }

        /// <summary>
        /// Given a filePath. Returns true if it is a powershell help file
        /// </summary>
        /// <param name="filePath"></param>
        /// <returns></returns>
        public bool IsHelpFile(string filePath)
        {
            return filePath != null && File.Exists(filePath) && Path.GetFileName(filePath).StartsWith("about_", StringComparison.OrdinalIgnoreCase)
                && Path.GetFileName(filePath).EndsWith(".help.txt", StringComparison.OrdinalIgnoreCase);
        }

        /// <summary>
        /// Given an AST, checks whether dsc resource is class based or not
        /// </summary>
        /// <param name="ast"></param>
        /// <returns></returns>
        public bool IsDscResourceClassBased(ScriptBlockAst ast)
        {
            if (null == ast)
            {
                return false;
            }

            #if !PSV3

            List<string> dscResourceFunctionNames = new List<string>(new string[] { "Test", "Get", "Set" });

            IEnumerable<Ast> dscClasses = ast.FindAll(item =>
                item is TypeDefinitionAst
                && ((item as TypeDefinitionAst).IsClass)
                && (item as TypeDefinitionAst).Attributes.Any(attr => String.Equals("DSCResource", attr.TypeName.FullName, StringComparison.OrdinalIgnoreCase)), true);

            // Found one or more classes marked with DscResource attribute
            // So this might be a DscResource. Further validation will be performed by the individual rules
            if (null != dscClasses && 0 < dscClasses.Count())
            {
                return true;
            }

            #endif

            return false;
        }

        private string NameWithoutScope(string name, string[] scopes)
        {
            if (String.IsNullOrWhiteSpace(name) || scopes == null)
            {
                return name;
            }            

            // checks whether function name starts with scope
            foreach (string scope in scopes)
            {
                // trim the scope part
                if (name.IndexOf(scope, StringComparison.OrdinalIgnoreCase) == 0) 

                {
                    return name.Substring(scope.Length);
                }
            }

            // no scope
            return name;
        }

        /// <summary>
        /// Given a function name, strip the scope of the name
        /// </summary>
        /// <param name="functionName"></param>
        /// <returns></returns>
        public string FunctionNameWithoutScope(string functionName)
        {
            return NameWithoutScope(functionName, functionScopes);
        }

        /// <summary>
        /// Given a variable name, strip the scope
        /// </summary>
        /// <param name="variableName"></param>
        /// <returns></returns>
        public string VariableNameWithoutScope(VariablePath variablePath)
        {
            if (variablePath == null || variablePath.UserPath == null)
            {
                return null;
            }

            // strip out the drive if there is one
            if (!string.IsNullOrWhiteSpace(variablePath.DriveName)
                // checks that variable starts with drivename:
                && variablePath.UserPath.IndexOf(string.Concat(variablePath.DriveName, ":")) == 0)
            {
                return variablePath.UserPath.Substring(variablePath.DriveName.Length + 1);
            }

            return NameWithoutScope(variablePath.UserPath, variableScopes);
        }

        /// <summary>
        /// Given a commandast, checks whether it uses splatted variable
        /// </summary>
        /// <param name="cmdAst"></param>
        /// <returns></returns>
        public bool HasSplattedVariable(CommandAst cmdAst)
        {
            if (cmdAst == null || cmdAst.CommandElements == null)
            {
                return false;
            }

            return cmdAst.CommandElements.Any(cmdElem => cmdElem is VariableExpressionAst && (cmdElem as VariableExpressionAst).Splatted);
        }

        /// <summary>
        /// Given a commandast, checks whether positional parameters are used or not.
        /// </summary>
        /// <param name="cmdAst"></param>
        /// <param name="moreThanThreePositional">only return true if more than three positional parameters are used</param>
        /// <returns></returns>
        public bool PositionalParameterUsed(CommandAst cmdAst, bool moreThanThreePositional = false)
        {
            if (cmdAst == null || cmdAst.GetCommandName() == null)
            {
                return false;
            }

            CommandInfo commandInfo = GetCommandInfo(GetCmdletNameFromAlias(cmdAst.GetCommandName())) ?? GetCommandInfo(cmdAst.GetCommandName());

            IEnumerable<ParameterMetadata> switchParams = null;

            if (HasSplattedVariable(cmdAst))
            {
                return false;
            }

            if (commandInfo != null && commandInfo.CommandType == System.Management.Automation.CommandTypes.Cmdlet)
            {
                try
                {
                    switchParams = commandInfo.Parameters.Values.Where<ParameterMetadata>(pm => pm.SwitchParameter);
                }
                catch (Exception)
                {
                    switchParams = null;
                }
            }

            int parameters = 0;
            // Because of the way we count, we will also count the cmdlet as an argument so we have to -1
            int arguments = -1;

            foreach (CommandElementAst ceAst in cmdAst.CommandElements)
            {
                    if (ceAst is CommandParameterAst)
                    {
                        // Skip if it's a switch parameter
                        if (switchParams != null &&
                            switchParams.Any(pm => String.Equals(pm.Name, (ceAst as CommandParameterAst).ParameterName, StringComparison.OrdinalIgnoreCase)))
                        {
                            continue;
                        }


                        parameters += 1;

                        if ((ceAst as CommandParameterAst).Argument != null)
                        {
                            arguments += 1;
                        }

                    }
                    else
                    {
                        arguments += 1;
                    }
                
            }

            // if not the first element in a pipeline, increase the number of arguments by 1
            PipelineAst parent = cmdAst.Parent as PipelineAst;

            if (parent != null && parent.PipelineElements.Count > 1 && parent.PipelineElements[0] != cmdAst)
            {
                arguments += 1;
            }

            // if we are only checking for 3 or more positional parameters, check that arguments < parameters + 3
            if (moreThanThreePositional && (arguments - parameters) < 3)
            {
                return false;
            }

            return arguments > parameters;
        }

        /// <summary>
        /// Given a command's name, checks whether it exists
        /// </summary>
        /// <param name="name"></param>
        /// <param name="commandType"></param>
        /// <returns></returns>
        public CommandInfo GetCommandInfo(string name, CommandTypes commandType = CommandTypes.Alias | CommandTypes.Cmdlet | CommandTypes.Configuration | CommandTypes.ExternalScript | CommandTypes.Filter | CommandTypes.Function | CommandTypes.Script | CommandTypes.Workflow)
        {
            lock (getCommandLock)
            {
                return this.invokeCommand.GetCommand(name, commandType);
            }
        }

        /// <summary>
        /// Returns the get, set and test targetresource dsc function
        /// </summary>
        /// <param name="ast"></param>
        /// <returns></returns>
        public IEnumerable<Ast> DscResourceFunctions(Ast ast)
        {
            List<string> resourceFunctionNames = new List<string>(new string[] { "Set-TargetResource", "Get-TargetResource", "Test-TargetResource" });
            return ast.FindAll(item => item is FunctionDefinitionAst
                && resourceFunctionNames.Contains((item as FunctionDefinitionAst).Name, StringComparer.OrdinalIgnoreCase), true);
        }

        /// <summary>
        /// Gets all the strings contained in an array literal ast
        /// </summary>
        /// <param name="alAst"></param>
        /// <returns></returns>
        public List<string> GetStringsFromArrayLiteral(ArrayLiteralAst alAst)
        {
            List<string> result = new List<string>();

            if (alAst != null && alAst.Elements != null)
            {
                foreach (ExpressionAst eAst in alAst.Elements)
                {
                    if (eAst is StringConstantExpressionAst)
                    {
                        result.Add((eAst as StringConstantExpressionAst).Value);
                    }
                }
            }

            return result;
        }

        /// <summary>
        /// Returns true if the block should be skipped as it has a name
        /// that matches keyword
        /// </summary>
        /// <param name="keyword"></param>
        /// <param name="namedBlockAst"></param>
        /// <returns></returns>
        public bool SkipBlock(string keyword, Ast namedBlockAst)
        {
            if (namedBlockAst == null)
            {
                return false;
            }

            FindClosingParenthesis(keyword);

            List<Tuple<int, int>> listTuples = KeywordBlockDictionary[keyword];

            if (listTuples == null || listTuples.Count == 0)
            {
                return false;
            }

            int index = listTuples.BinarySearch(Tuple.Create(namedBlockAst.Extent.StartOffset, namedBlockAst.Extent.EndOffset), tupleComparer);

            if (index < 0 || index >= Tokens.Length)
            {
                return false;
            }

            Tuple<int, int> braces = listTuples[index];

            if (braces.Item2 == namedBlockAst.Extent.EndOffset)
            {
                return true;
            }

            return false;
        }

        // Obtain script extent for the function - just around the function name
        public IScriptExtent GetScriptExtentForFunctionName(FunctionDefinitionAst functionDefinitionAst)
        {
            if (null == functionDefinitionAst)
            {
                return null;
            }            
            var funcNameTokens = Tokens.Where(
                token => 
                ContainsExtent(functionDefinitionAst.Extent, token.Extent) 
                && token.Text.Equals(functionDefinitionAst.Name));
            var funcNameToken = funcNameTokens.FirstOrDefault();
            return funcNameToken == null ? null : funcNameToken.Extent;
        }

        /// <summary>
        /// Return true if subset is contained in set
        /// </summary>
        /// <param name="set"></param>
        /// <param name="subset"></param>
        /// <returns>True or False</returns>
        private bool ContainsExtent(IScriptExtent set, IScriptExtent subset)
        {
            if (set == null || subset == null)
            {
                return false;
            }
            return set.StartOffset <= subset.StartOffset
                && set.EndOffset >= subset.EndOffset;
        }
        private void FindClosingParenthesis(string keyword)
        {
            if (Tokens == null || Tokens.Length == 0)
            {
                return;
            }

            // Only do this one time per script. The keywordblockdictionary is cleared everytime we run a new script
            if (KeywordBlockDictionary.ContainsKey(keyword))
            {
                return;
            }

            KeywordBlockDictionary[keyword] = new List<Tuple<int, int>>();

            int[] tokenIndices = Tokens
                .Select((token, index) =>
                    String.Equals(token.Text, keyword, StringComparison.OrdinalIgnoreCase) && (token.TokenFlags == TokenFlags.Keyword || token.TokenFlags == TokenFlags.CommandName)
                    ? index : -1)
                .Where(index => index != -1).ToArray();

            foreach (int tokenIndex in tokenIndices)
            {
                int openCurly = -1;

                for (int i = tokenIndex; i < Tokens.Length; i += 1)
                {
                    if (Tokens[i] != null && Tokens[i].Kind == TokenKind.LCurly)
                    {
                        openCurly = i;
                        break;
                    }
                }

                if (openCurly == -1)
                {
                    continue;
                }

                int closeCurly = -1;
                int count = 1;

                for (int i = openCurly + 1; i < Tokens.Length; i += 1)
                {
                    if (Tokens[i] != null)
                    {
                        if (Tokens[i].Kind == TokenKind.LCurly)
                        {
                            count += 1;
                        }
                        else if (Tokens[i].Kind == TokenKind.RCurly)
                        {
                            count -= 1;
                        }
                    }

                    if (count == 0)
                    {
                        closeCurly = i;
                        break;
                    }
                }

                if (closeCurly == -1)
                {
                    continue;
                }

                KeywordBlockDictionary[keyword].Add(Tuple.Create(Tokens[openCurly].Extent.StartOffset,
                    Tokens[closeCurly].Extent.EndOffset));
            }
        }

        /// <summary>
        /// Checks whether the variable VarAst is uninitialized.
        /// </summary>
        /// <param name="varAst"></param>
        /// <param name="ast"></param>
        /// <returns></returns>
        public bool IsUninitialized(VariableExpressionAst varAst, Ast ast)
        {
            if (!VariableAnalysisDictionary.ContainsKey(ast) || VariableAnalysisDictionary[ast] == null)
            {
                return false;
            }

            return VariableAnalysisDictionary[ast].IsUninitialized(varAst);
        }

        /// <summary>
        /// Returns true if varaible is either a global variable or an environment variable
        /// </summary>
        /// <param name="varAst"></param>
        /// <param name="ast"></param>
        /// <returns></returns>
        public bool IsVariableGlobalOrEnvironment(VariableExpressionAst varAst, Ast ast)
        {
            if (!VariableAnalysisDictionary.ContainsKey(ast) || VariableAnalysisDictionary[ast] == null)
            {
                return false;
            }

            return VariableAnalysisDictionary[ast].IsGlobalOrEnvironment(varAst);
        }


        /// <summary>
        /// Checks whether a variable is a global variable.
        /// </summary>
        /// <param name="ast"></param>
        /// <returns></returns>
        public bool IsVariableGlobal(VariableExpressionAst varAst)
        {
            //We ignore the use of built-in variable as global variable
            if (varAst.VariablePath.IsGlobal)
            {
                string varName = varAst.VariablePath.UserPath.Remove(varAst.VariablePath.UserPath.IndexOf("global:", StringComparison.OrdinalIgnoreCase), "global:".Length);
                return !SpecialVars.InitializedVariables.Contains(varName, StringComparer.OrdinalIgnoreCase);
            }
            return false;
        }


        /// <summary>
        /// Checks whether all the code path of ast returns.
        /// Runs InitializeVariableAnalysis before calling this method
        /// </summary>
        /// <param name="ast"></param>
        /// <returns></returns>
        public bool AllCodePathReturns(Ast ast)
        {
            if (!VariableAnalysisDictionary.ContainsKey(ast))
            {
                return true;
            }

            var analysis = VariableAnalysisDictionary[ast];
            return analysis.Exit._predecessors.All(block => block._returns || block._unreachable || block._throws);
        }

        /// <summary>
        /// Initialize variable analysis on the script ast
        /// </summary>
        /// <param name="ast"></param>
        public void InitializeVariableAnalysis(Ast ast)
        {
            (new ScriptAnalysis()).AnalyzeScript(ast);
        }

        /// <summary>
        /// Initialize Variable Analysis on Ast ast with variables outside in outerAnalysis
        /// </summary>
        /// <param name="ast"></param>
        internal VariableAnalysis InitializeVariableAnalysisHelper(Ast ast, VariableAnalysis outerAnalysis)
        {
            var VarAnalysis = new VariableAnalysis(new FlowGraph());
            VarAnalysis.AnalyzeImpl(ast, outerAnalysis);
            VariableAnalysisDictionary[ast] = VarAnalysis;
            return VarAnalysis;
        }

        /// <summary>
        /// Get the return type of ret, which is used in function funcAst in scriptAst ast
        /// This function assumes that initialize variable analysis is already run on funcast
        /// It also assumes that the pipeline of ret is not null
        /// </summary>
        /// <param name="funcAst"></param>
        /// <param name="ret"></param>
        /// <param name="classes"></param>
        /// <param name="scriptAst"></param>
        /// <returns></returns>
        
        #if PSV3

        public string GetTypeFromReturnStatementAst(Ast funcAst, ReturnStatementAst ret)

        #else

        public string GetTypeFromReturnStatementAst(Ast funcAst, ReturnStatementAst ret, IEnumerable<TypeDefinitionAst> classes)

        #endif
        {
            if (ret == null || funcAst == null)
            {
                return String.Empty;
            }

            PipelineAst pipe = ret.Pipeline as PipelineAst;

            String result = String.Empty;

            // Handle the case with 1 pipeline element first
            if (pipe != null && pipe.PipelineElements.Count == 1)
            {
                CommandExpressionAst cmAst = pipe.PipelineElements[0] as CommandExpressionAst;
                if (cmAst != null)
                {
                    if (cmAst.Expression.StaticType != typeof(object))
                    {
                        result = cmAst.Expression.StaticType.FullName;
                    }
                    else
                    {
                        VariableExpressionAst varAst = cmAst.Expression as VariableExpressionAst;

                        if (varAst != null)
                        {
                            result = GetVariableTypeFromAnalysis(varAst, funcAst);
                        }
                        else if (cmAst.Expression is MemberExpressionAst)
                        {
                            #if PSV3

                            result = GetTypeFromMemberExpressionAst(cmAst.Expression as MemberExpressionAst, funcAst);

                            #else

                            result = GetTypeFromMemberExpressionAst(cmAst.Expression as MemberExpressionAst, funcAst, classes);

                            #endif
                        }
                    }
                }
            }

            if (String.IsNullOrWhiteSpace(result) && pipe != null && pipe.PipelineElements.Count > 0)
            {
                result = typeof(object).FullName;
            }

            return result;
        }

        /// <summary>
        /// Returns the type from member expression ast, which is inside scopeAst.
        /// This function assumes that Initialize Variable Analysis is already run on scopeAst.
        /// Classes represent the list of DSC classes in the script.
        /// </summary>
        /// <param name="memberAst"></param>
        /// <param name="scopeAst"></param>
        /// <param name="classes"></param>
        /// <returns></returns>
        
        #if PSV3

        public string GetTypeFromMemberExpressionAst(MemberExpressionAst memberAst, Ast scopeAst)

        #else

        public string GetTypeFromMemberExpressionAst(MemberExpressionAst memberAst, Ast scopeAst, IEnumerable<TypeDefinitionAst> classes)

        #endif        
        {
            if (memberAst == null)
            {
                return String.Empty;
            }

            VariableAnalysisDetails details = null;

            #if !PSV3

            TypeDefinitionAst psClass = null;

            #endif

            if (memberAst.Expression is VariableExpressionAst && VariableAnalysisDictionary.ContainsKey(scopeAst))
            {
                VariableAnalysis VarTypeAnalysis = VariableAnalysisDictionary[scopeAst];
                // Get the analysis detail for the variable
                details = VarTypeAnalysis.GetVariableAnalysis(memberAst.Expression as VariableExpressionAst);

                #if !PSV3

                if (details != null && classes != null)
                {
                    // Get the class that corresponds to the name of the type (if possible)
                    psClass = classes.FirstOrDefault(item => String.Equals(item.Name, details.Type.FullName, StringComparison.OrdinalIgnoreCase));
                }

                #endif
            }

            #if PSV3

                return GetTypeFromMemberExpressionAstHelper(memberAst, details);

            #else

                return GetTypeFromMemberExpressionAstHelper(memberAst, psClass, details);

            #endif         
        }

        /// <summary>
        /// Retrieves the type from member expression ast. psClass is the powershell class
        /// that represents the type of the object being invoked on (psClass may be null too).
        /// </summary>
        /// <param name="memberAst"></param>
        /// <param name="psClass"></param>
        /// <param name="analysisDetails"></param>
        /// <returns></returns>
        
        #if PSV3
        
        internal string GetTypeFromMemberExpressionAstHelper(MemberExpressionAst memberAst, VariableAnalysisDetails analysisDetails)

        #else

        internal string GetTypeFromMemberExpressionAstHelper(MemberExpressionAst memberAst, TypeDefinitionAst psClass, VariableAnalysisDetails analysisDetails)

        #endif
        {
            //Try to get the type without using psClass first
            Type result = AssignmentTarget.GetTypeFromMemberExpressionAst(memberAst);

            #if !PSV3

            //If we can't get the type, then it may be that the type of the object being invoked on is a powershell class
            if (result == null && psClass != null && analysisDetails != null)
            {
                result = AssignmentTarget.GetTypeFromMemberExpressionAst(memberAst, analysisDetails, psClass);
            }

            #endif

            if (result != null)
            {
                return result.FullName;
            }

            return String.Empty;
        }

        /// <summary>
        /// Get the type of varAst
        /// </summary>
        /// <param name="varAst"></param>
        /// <param name="ast"></param>
        /// <returns></returns>
        public Type GetTypeFromAnalysis(VariableExpressionAst varAst, Ast ast)
        {
            try
            {
                if (VariableAnalysisDictionary.ContainsKey(ast))
                {
                    VariableAnalysis VarTypeAnalysis = VariableAnalysisDictionary[ast];
                    VariableAnalysisDetails details = VarTypeAnalysis.GetVariableAnalysis(varAst);
                    return details.Type;
                }
                else
                {
                    return null;
                }
            }
            catch
            {
                return null;
            }
        }

        /// <summary>
        /// Get type of variable from the variable analysis
        /// </summary>
        /// <param name="varAst"></param>
        /// <param name="ast"></param>
        public string GetVariableTypeFromAnalysis(VariableExpressionAst varAst, Ast ast)
        {
            Type result = GetTypeFromAnalysis(varAst, ast);
            if (result != null)
            {
                return result.FullName;
            }

            return String.Empty;
        }

        /// <summary>
        /// Checks whether the cmdlet parameter is a PS default variable
        /// </summary>
        /// <param name="varName"></param>
        /// <returns></returns>
        public bool HasSpecialVars(string varName)
        {
            if (SpecialVars.InitializedVariables.Contains(varName, StringComparer.OrdinalIgnoreCase))
            {
                return true;
            }
            return false;
        }

        /// <summary>
        /// Returns a dictionary of rule suppression from the ast.
        /// Key of the dictionary is rule name.
        /// Value is a list of tuple of integers that represents the interval to apply the rule
        /// </summary>
        /// <param name="ast"></param>
        /// <returns></returns>
        public Dictionary<string, List<RuleSuppression>> GetRuleSuppression(Ast ast)
        {
            List<RuleSuppression> ruleSuppressionList = new List<RuleSuppression>();
            Dictionary<string, List<RuleSuppression>> results = new Dictionary<string, List<RuleSuppression>>(StringComparer.OrdinalIgnoreCase);

            if (ast == null)
            {
                return results;
            }

            ScriptBlockAst sbAst = ast as ScriptBlockAst;

            // Get rule suppression from the ast itself if it is scriptblockast
            if (sbAst != null && sbAst.ParamBlock != null && sbAst.ParamBlock.Attributes != null)
            {
                ruleSuppressionList.AddRange(RuleSuppression.GetSuppressions(sbAst.ParamBlock.Attributes, sbAst.Extent.StartOffset, sbAst.Extent.EndOffset, sbAst));
            }

            // Get rule suppression from functions
            IEnumerable<FunctionDefinitionAst> funcAsts = ast.FindAll(item => item is FunctionDefinitionAst, true).Cast<FunctionDefinitionAst>();

            foreach (var funcAst in funcAsts)
            {
                ruleSuppressionList.AddRange(GetSuppressionsFunction(funcAst));
            }

            #if !PSV3

            // Get rule suppression from classes
            IEnumerable<TypeDefinitionAst> typeAsts = ast.FindAll(item => item is TypeDefinitionAst, true).Cast<TypeDefinitionAst>();

            foreach (var typeAst in typeAsts)
            {
                ruleSuppressionList.AddRange(GetSuppressionsClass(typeAst));
            }

            #endif

            ruleSuppressionList.Sort((item, item2) => item.StartOffset.CompareTo(item2.StartOffset));

            foreach (RuleSuppression ruleSuppression in ruleSuppressionList)
            {
                if (!results.ContainsKey(ruleSuppression.RuleName))
                {
                    List<RuleSuppression> ruleSuppressions = new List<RuleSuppression>();
                    results.Add(ruleSuppression.RuleName, ruleSuppressions);
                }

                results[ruleSuppression.RuleName].Add(ruleSuppression);
            }

            return results;
        }

        /// <summary>
        /// Returns a list of rule suppressions from the function
        /// </summary>
        /// <param name="funcAst"></param>
        /// <returns></returns>
        internal List<RuleSuppression> GetSuppressionsFunction(FunctionDefinitionAst funcAst)
        {
            List<RuleSuppression> result = new List<RuleSuppression>();

            if (funcAst != null && funcAst.Body != null
                && funcAst.Body.ParamBlock != null && funcAst.Body.ParamBlock.Attributes != null)
            {
                result.AddRange(RuleSuppression.GetSuppressions(funcAst.Body.ParamBlock.Attributes, funcAst.Extent.StartOffset, funcAst.Extent.EndOffset, funcAst));
            }

            return result;
        }

        /// <summary>
        /// Returns a list of rule suppression from the class
        /// </summary>
        /// <param name="typeAst"></param>
        /// <returns></returns>
        internal List<RuleSuppression> GetSuppressionsClass(TypeDefinitionAst typeAst)
        {
            List<RuleSuppression> result = new List<RuleSuppression>();

            if (typeAst != null && typeAst.Attributes != null && typeAst.Attributes.Count != 0)
            {
                result.AddRange(RuleSuppression.GetSuppressions(typeAst.Attributes, typeAst.Extent.StartOffset, typeAst.Extent.EndOffset, typeAst));
            }

            if (typeAst.Members == null)
            {
                return result;            
            }            

            foreach (var member in typeAst.Members)
            {
                #if PSv3

                FunctionDefinitionAst funcMemb = member as FunctionDefinitionAst;

                #else

                FunctionMemberAst funcMemb = member as FunctionMemberAst;

                #endif

                if (funcMemb == null)
                {
                    continue;
                }

                result.AddRange(RuleSuppression.GetSuppressions(funcMemb.Attributes, funcMemb.Extent.StartOffset, funcMemb.Extent.EndOffset, funcMemb));
            }

            return result;
        }

        /// <summary>
        /// Suppress the rules from the diagnostic records list.
        /// Returns a list of suppressed records as well as the ones that are not suppressed
        /// </summary>
        /// <param name="ruleSuppressions"></param>
        /// <param name="diagnostics"></param>
        public Tuple<List<SuppressedRecord>, List<DiagnosticRecord>> SuppressRule(
            string ruleName,
            Dictionary<string, List<RuleSuppression>> ruleSuppressionsDict,
            List<DiagnosticRecord> diagnostics,
            out List<ErrorRecord> errorRecords)
        {
            List<SuppressedRecord> suppressedRecords = new List<SuppressedRecord>();
            List<DiagnosticRecord> unSuppressedRecords = new List<DiagnosticRecord>();
            Tuple<List<SuppressedRecord>, List<DiagnosticRecord>> result = Tuple.Create(suppressedRecords, unSuppressedRecords);
            errorRecords = new List<ErrorRecord>();
            if (diagnostics == null || diagnostics.Count == 0)
            {
                return result;
            }

            if (ruleSuppressionsDict == null || !ruleSuppressionsDict.ContainsKey(ruleName)
                || ruleSuppressionsDict[ruleName].Count == 0)
            {
                unSuppressedRecords.AddRange(diagnostics);
                return result;
            }

            List<RuleSuppression> ruleSuppressions = ruleSuppressionsDict[ruleName];

            int recordIndex = 0;
            int startRecord = 0;
            bool[] suppressed = new bool[diagnostics.Count];

            foreach (RuleSuppression ruleSuppression in ruleSuppressions)
            {
                int suppressionCount = 0;
                while (startRecord < diagnostics.Count && diagnostics[startRecord].Extent.StartOffset < ruleSuppression.StartOffset)
                {
                    startRecord += 1;
                }

                // at this point, start offset of startRecord is greater or equals to rulesuppression.startoffset
                recordIndex = startRecord;

                while (recordIndex < diagnostics.Count)
                {
                    DiagnosticRecord record = diagnostics[recordIndex];

                    if (record.Extent.EndOffset > ruleSuppression.EndOffset)
                    {
                        break;
                    }

                    // we suppress if there is no suppression id or if there is suppression id and it matches
                    if (string.IsNullOrWhiteSpace(ruleSuppression.RuleSuppressionID)
                        || (!String.IsNullOrWhiteSpace(record.RuleSuppressionID) &&
                            string.Equals(ruleSuppression.RuleSuppressionID, record.RuleSuppressionID, StringComparison.OrdinalIgnoreCase)))
                    {
                        suppressed[recordIndex] = true;
                        suppressedRecords.Add(new SuppressedRecord(record, ruleSuppression));
                        suppressionCount += 1;
                    }

                    recordIndex += 1;
                }

                // If we cannot found any error but the rulesuppression has a rulesuppressionid then it must be used wrongly
                if (!String.IsNullOrWhiteSpace(ruleSuppression.RuleSuppressionID) && suppressionCount == 0)
                {
                    // checks whether are given a string or a file path
                    if (String.IsNullOrWhiteSpace(diagnostics.First().Extent.File))
                    {
                        ruleSuppression.Error = String.Format(CultureInfo.CurrentCulture, Strings.RuleSuppressionErrorFormatScriptDefinition, ruleSuppression.StartAttributeLine,
                                String.Format(Strings.RuleSuppressionIDError, ruleSuppression.RuleSuppressionID));
                    }
                    else
                    {
                        ruleSuppression.Error = String.Format(CultureInfo.CurrentCulture, Strings.RuleSuppressionErrorFormat, ruleSuppression.StartAttributeLine,
                                System.IO.Path.GetFileName(diagnostics.First().Extent.File), String.Format(Strings.RuleSuppressionIDError, ruleSuppression.RuleSuppressionID));
                    }
                    errorRecords.Add(new ErrorRecord(new ArgumentException(ruleSuppression.Error), ruleSuppression.Error, ErrorCategory.InvalidArgument, ruleSuppression));
                    //this.outputWriter.WriteError(new ErrorRecord(new ArgumentException(ruleSuppression.Error), ruleSuppression.Error, ErrorCategory.InvalidArgument, ruleSuppression));
                }
            }

            for (int i = 0; i < suppressed.Length; i += 1)
            {
                if (!suppressed[i])
                {
                    unSuppressedRecords.Add(diagnostics[i]);
                }
            }

            return result;
        }

        public static string[] ProcessCustomRulePaths(string[] rulePaths, SessionState sessionState, bool recurse = false)
        {
            //if directory is given, list all the psd1 files
            List<string> outPaths = new List<string>();
            if (rulePaths == null)
            {
                return null;
            }

            Collection<PathInfo> pathInfo = new Collection<PathInfo>();
            foreach (string rulePath in rulePaths)
            {
                Collection<PathInfo> pathInfosForRulePath = sessionState.Path.GetResolvedPSPathFromPSPath(rulePath);
                if (null != pathInfosForRulePath)
                {
                    foreach (PathInfo pathInfoForRulePath in pathInfosForRulePath)
                    {
                        pathInfo.Add(pathInfoForRulePath);
                    }
                }
            }

            foreach (PathInfo pinfo in pathInfo)
            {
                string path = pinfo.Path;
                if (Directory.Exists(path))
                {
                    path = path.TrimEnd('\\');
                    if (recurse)
                    {
                        outPaths.AddRange(Directory.GetDirectories(pinfo.Path, "*", SearchOption.AllDirectories));
                    }
                }
                outPaths.Add(path);
            }
            
            return outPaths.ToArray();
            
        }

<<<<<<< HEAD
        #endregion Methods
=======
        /// <summary>
        /// Check if the function name starts with one of potentailly state changing verbs
        /// </summary>
        /// <param name="functionName"></param>
        /// <returns>true if the function name starts with a state changing verb, otherwise false</returns>
        public bool IsStateChangingFunctionName(string functionName)
        {
            if (functionName == null)
            {
                throw new ArgumentNullException("functionName");
            }
            // Array of verbs that can potentially change the state of a system
            string[] stateChangingVerbs =
            {
                "Restart-",
                "Stop-",
                "New-",
                "Set-",
                "Update-",
                "Reset-",
                "Remove-"
            };
            foreach (var verb in stateChangingVerbs)
            {
                if (functionName.StartsWith(verb, StringComparison.OrdinalIgnoreCase))
                {
                    return true;
                }
            }
            return false;
        }

        /// <summary>
        /// Get the SupportShouldProcess attribute ast
        /// </summary>
        /// <param name="attributeAsts"></param>
        /// <returns>Returns SupportShouldProcess attribute ast if it exists, otherwise returns null</returns>
        public NamedAttributeArgumentAst GetShouldProcessAttributeAst(IEnumerable<AttributeAst> attributeAsts)
        {
            if (attributeAsts == null)
            {
                throw new ArgumentNullException("attributeAsts");
            }
            var cmdletBindingAttributeAst = this.GetCmdletBindingAttributeAst(attributeAsts);
            if (cmdletBindingAttributeAst == null
                || cmdletBindingAttributeAst.NamedArguments == null)
            {
                return null;
            }
            foreach (var namedAttributeAst in cmdletBindingAttributeAst.NamedArguments)
            {
                if (namedAttributeAst != null
                    && namedAttributeAst.ArgumentName.Equals(
                        "SupportsShouldProcess",
                        StringComparison.OrdinalIgnoreCase))
                {
                    return namedAttributeAst;
                }
            }
            return null;
        }

        /// <summary>
        /// Get the CmdletBinding attribute ast
        /// </summary>
        /// <param name="attributeAsts"></param>
        /// <returns>Returns CmdletBinding attribute ast if it exists, otherwise returns null</returns>
        public AttributeAst GetCmdletBindingAttributeAst(IEnumerable<AttributeAst> attributeAsts)
        {
            if (attributeAsts == null)
            {
                throw new ArgumentNullException("attributeAsts");
            }
            foreach (var attributeAst in attributeAsts)
            {
                if (attributeAst == null || attributeAst.NamedArguments == null)
                {
                    continue;
                }
                if (attributeAst.TypeName.GetReflectionAttributeType()
                    == typeof(CmdletBindingAttribute))
                {
                    return attributeAst;
                }
            }
            return null;
        }

        /// <summary>
        /// Get the boolean value of the named attribute argument
        /// </summary>
        /// <param name="namedAttributeArgumentAst"></param>
        /// <returns>Boolean value of the named attribute argument</returns>
        public bool GetNamedArgumentAttributeValue(NamedAttributeArgumentAst namedAttributeArgumentAst)
        {
            if (namedAttributeArgumentAst == null)
            {
                throw new ArgumentNullException("namedAttributeArgumentAst");
            }
            if (namedAttributeArgumentAst.ExpressionOmitted)
            {
                return true;
            }
            else
            {
                var varExpAst = namedAttributeArgumentAst.Argument as VariableExpressionAst;
                if (varExpAst == null)
                {
                    var constExpAst = namedAttributeArgumentAst.Argument as ConstantExpressionAst;
                    if (constExpAst == null)
                    {
                        return false;
                    }
                    bool constExpVal;
                    if (LanguagePrimitives.TryConvertTo<bool>(constExpAst.Value, out constExpVal))
                    {
                        return constExpVal;
                    }
                }
                else
                {
                    return varExpAst.VariablePath.UserPath.Equals(
                        bool.TrueString,
                        StringComparison.OrdinalIgnoreCase);
                }
            }
            return false;
        }

        #endregion
>>>>>>> a467aff3
    }


    internal class TupleComparer : IComparer<Tuple<int, int>>
    {
        public int Compare(Tuple<int, int> t1, Tuple<int, int> t2)
        {
            if (t1 == null)
            {
                if (t2 == null)
                {
                    return 0;
                }

                return -1;
            }
            else
            {
                if (t2 == null)
                {
                    return 1;
                }
                else
                {
                    return t1.Item1.CompareTo(t2.Item1);
                }
            }
        }
    }

    /// <summary>
    /// Class used to do variable analysis on the whole script
    /// </summary>
    public class ScriptAnalysis : ICustomAstVisitor
    {
        private VariableAnalysis OuterAnalysis;

        /// <summary>
        /// Analyze the script
        /// </summary>
        /// <param name="ast"></param>
        public void AnalyzeScript(Ast ast)
        {
            if (ast != null)
            {
                ast.Visit(this);
            }
        }

        /// <summary>
        /// Visit Script Block Ast. Sets outeranalysis to the ast before visiting others.
        /// </summary>
        /// <param name="scriptBlockAst"></param>
        /// <returns></returns>
        public object VisitScriptBlock(ScriptBlockAst scriptBlockAst)
        {
            if (scriptBlockAst == null) return null;

            VariableAnalysis previousOuter = OuterAnalysis;

            // We already run variable analysis if the parent is a function so skip these.
            // Otherwise, we have to do variable analysis using the outer scope variables.
            #if PSV3

                if (!(scriptBlockAst.Parent is FunctionDefinitionAst))

            #else

            if (!(scriptBlockAst.Parent is FunctionDefinitionAst) && !(scriptBlockAst.Parent is FunctionMemberAst))

            #endif
            {
                OuterAnalysis = Helper.Instance.InitializeVariableAnalysisHelper(scriptBlockAst, OuterAnalysis);
            }

            if (scriptBlockAst.DynamicParamBlock != null)
            {
                scriptBlockAst.DynamicParamBlock.Visit(this);
            }

            if (scriptBlockAst.BeginBlock != null)
            {
                scriptBlockAst.BeginBlock.Visit(this);
            }

            if (scriptBlockAst.ProcessBlock != null)
            {
                scriptBlockAst.ProcessBlock.Visit(this);
            }

            if (scriptBlockAst.EndBlock != null)
            {
                scriptBlockAst.EndBlock.Visit(this);
            }

            VariableAnalysis innerAnalysis = OuterAnalysis;
            OuterAnalysis = previousOuter;

            #if PSV3

            if (!(scriptBlockAst.Parent is FunctionDefinitionAst))

            #else

            if (!(scriptBlockAst.Parent is FunctionDefinitionAst) && !(scriptBlockAst.Parent is FunctionMemberAst))

            #endif
            {
                // Update the variable analysis of the outer script block
                VariableAnalysis.UpdateOuterAnalysis(OuterAnalysis, innerAnalysis);
            }

            return null;
        }

        /// <summary>
        /// perform special visiting action if statement is a typedefinitionast
        /// </summary>
        /// <param name="statementAst"></param>
        /// <returns></returns>
        private object VisitStatementHelper(StatementAst statementAst)
        {
            if (statementAst == null)
            {
                return null;
            }

            #if PSV3

            statementAst.Visit(this);
            
            #else

            TypeDefinitionAst typeAst = statementAst as TypeDefinitionAst;

            if (typeAst == null)
            {
                statementAst.Visit(this);
                return null;
            }

            foreach (var member in typeAst.Members)
            {
                FunctionMemberAst functionMemberAst = member as FunctionMemberAst;

                if (functionMemberAst != null)
                {
                    var previousOuter = OuterAnalysis;
                    OuterAnalysis = Helper.Instance.InitializeVariableAnalysisHelper(functionMemberAst, OuterAnalysis);

                    if (functionMemberAst != null)
                    {
                        functionMemberAst.Body.Visit(this);
                    }

                    OuterAnalysis = previousOuter;
                }
            }

            #endif

            return null;
        }

        #if !PSV3

        /// <summary>
        /// Do nothing
        /// </summary>
        /// <param name="usingStatement"></param>
        /// <returns></returns>
        public object VisitUsingStatement(UsingStatementAst usingStatement)
        {
            return null;
        }

        #endif

        /// <summary>
        /// Do nothing
        /// </summary>
        /// <param name="arrayExpressionAst"></param>
        /// <returns></returns>
        public object VisitArrayExpression(ArrayExpressionAst arrayExpressionAst)
        {
            return null;
        }

        /// <summary>
        /// Do nothing
        /// </summary>
        /// <param name="arrayLiteralAst"></param>
        /// <returns></returns>
        public object VisitArrayLiteral(ArrayLiteralAst arrayLiteralAst)
        {
            return null;
        }

        /// <summary>
        /// Do nothing
        /// </summary>
        /// <param name="assignmentStatementAst"></param>
        /// <returns></returns>
        public object VisitAssignmentStatement(AssignmentStatementAst assignmentStatementAst)
        {
            return null;
        }

        /// <summary>
        /// Do nothing
        /// </summary>
        /// <param name="attributeAst"></param>
        /// <returns></returns>
        public object VisitAttribute(AttributeAst attributeAst)
        {
            return null;
        }

        /// <summary>
        /// Do nothing
        /// </summary>
        /// <param name="attributedExpressionAst"></param>
        /// <returns></returns>
        public object VisitAttributedExpression(AttributedExpressionAst attributedExpressionAst)
        {
            return null;
        }

        /// <summary>
        /// Do nothing
        /// </summary>
        /// <param name="binaryExpressionAst"></param>
        /// <returns></returns>
        public object VisitBinaryExpression(BinaryExpressionAst binaryExpressionAst)
        {
            return null;
        }

        /// <summary>
        /// Visit body of block statement
        /// </summary>
        /// <param name="blockStatementAst"></param>
        /// <returns></returns>
        public object VisitBlockStatement(BlockStatementAst blockStatementAst)
        {
            if (blockStatementAst != null)
            {
                blockStatementAst.Body.Visit(this);
            }

            return null;
        }

        /// <summary>
        /// Do nothing
        /// </summary>
        /// <param name="breakStatementAst"></param>
        /// <returns></returns>
        public object VisitBreakStatement(BreakStatementAst breakStatementAst)
        {
            return null;
        }

        /// <summary>
        /// Visits body
        /// </summary>
        /// <param name="catchClauseAst"></param>
        /// <returns></returns>
        public object VisitCatchClause(CatchClauseAst catchClauseAst)
        {
            if (catchClauseAst != null)
            {
                catchClauseAst.Body.Visit(this);
            }

            return null;
        }

        /// <summary>
        /// Do nothing
        /// </summary>
        /// <param name="commandAst"></param>
        /// <returns></returns>
        public object VisitCommand(CommandAst commandAst)
        {
            if (commandAst == null) return null;

            foreach (CommandElementAst ceAst in commandAst.CommandElements)
            {
                ceAst.Visit(this);
            }

            return null;
        }

        /// <summary>
        /// Do nothing
        /// </summary>
        /// <param name="commandExpressionAst"></param>
        /// <returns></returns>
        public object VisitCommandExpression(CommandExpressionAst commandExpressionAst)
        {
            return null;
        }

        /// <summary>
        /// Do nothing
        /// </summary>
        /// <param name="commandParameterAst"></param>
        /// <returns></returns>
        public object VisitCommandParameter(CommandParameterAst commandParameterAst)
        {
            return null;
        }

        /// <summary>
        /// Do nothing
        /// </summary>
        /// <param name="constantExpressionAst"></param>
        /// <returns></returns>
        public object VisitConstantExpression(ConstantExpressionAst constantExpressionAst)
        {
            return null;
        }

        /// <summary>
        /// Do nothing
        /// </summary>
        /// <param name="continueStatementAst"></param>
        /// <returns></returns>
        public object VisitContinueStatement(ContinueStatementAst continueStatementAst)
        {
            return null;
        }

        /// <summary>
        /// Do nothing
        /// </summary>
        /// <param name="convertExpressionAst"></param>
        /// <returns></returns>
        public object VisitConvertExpression(ConvertExpressionAst convertExpressionAst)
        {
            return null;
        }

        /// <summary>
        /// Do nothing
        /// </summary>
        /// <param name="dataStatementAst"></param>
        /// <returns></returns>
        public object VisitDataStatement(DataStatementAst dataStatementAst)
        {
            return null;
        }

        /// <summary>
        /// Visit body
        /// </summary>
        /// <param name="doUntilStatementAst"></param>
        /// <returns></returns>
        public object VisitDoUntilStatement(DoUntilStatementAst doUntilStatementAst)
        {
            if (doUntilStatementAst != null)
            {
                doUntilStatementAst.Body.Visit(this);
            }

            return null;
        }

        /// <summary>
        /// Visit body
        /// </summary>
        /// <param name="doWhileStatementAst"></param>
        /// <returns></returns>
        public object VisitDoWhileStatement(DoWhileStatementAst doWhileStatementAst)
        {
            if (doWhileStatementAst != null)
            {
                doWhileStatementAst.Body.Visit(this);
            }

            return null;
        }

        /// <summary>
        /// Do nothing
        /// </summary>
        /// <param name="errorExpressionAst"></param>
        /// <returns></returns>
        public object VisitErrorExpression(ErrorExpressionAst errorExpressionAst)
        {
            return null;
        }

        /// <summary>
        /// Do nothing
        /// </summary>
        /// <param name="errorStatementAst"></param>
        /// <returns></returns>
        public object VisitErrorStatement(ErrorStatementAst errorStatementAst)
        {
            return null;
        }

        /// <summary>
        /// Do nothing
        /// </summary>
        /// <param name="exitStatementAst"></param>
        /// <returns></returns>
        public object VisitExitStatement(ExitStatementAst exitStatementAst)
        {
            return null;
        }

        /// <summary>
        /// Do nothing
        /// </summary>
        /// <param name="expandableStringExpressionAst"></param>
        /// <returns></returns>
        public object VisitExpandableStringExpression(ExpandableStringExpressionAst expandableStringExpressionAst)
        {
            return null;
        }

        /// <summary>
        /// Do nothing
        /// </summary>
        /// <param name="fileRedirectionAst"></param>
        /// <returns></returns>
        public object VisitFileRedirection(FileRedirectionAst fileRedirectionAst)
        {
            return null;
        }

        /// <summary>
        /// Visit body
        /// </summary>
        /// <param name="forEachStatementAst"></param>
        /// <returns></returns>
        public object VisitForEachStatement(ForEachStatementAst forEachStatementAst)
        {
            if (forEachStatementAst != null)
            {
                forEachStatementAst.Body.Visit(this);
            }

            return null;
        }

        /// <summary>
        /// Visit body
        /// </summary>
        /// <param name="forStatementAst"></param>
        /// <returns></returns>
        public object VisitForStatement(ForStatementAst forStatementAst)
        {
            if (forStatementAst != null)
            {
                forStatementAst.Body.Visit(this);
            }

            return null;
        }

        /// <summary>
        /// Set outer analysis before visiting children
        /// </summary>
        /// <param name="functionDefinitionAst"></param>
        /// <returns></returns>
        public object VisitFunctionDefinition(FunctionDefinitionAst functionDefinitionAst)
        {
            var outer = OuterAnalysis;
            OuterAnalysis = Helper.Instance.InitializeVariableAnalysisHelper(functionDefinitionAst, OuterAnalysis);

            if (functionDefinitionAst != null)
            {
                functionDefinitionAst.Body.Visit(this);
            }

            OuterAnalysis = outer;
            return null;
        }

        /// <summary>
        /// Do nothing
        /// </summary>
        /// <param name="hashtableAst"></param>
        /// <returns></returns>
        public object VisitHashtable(HashtableAst hashtableAst)
        {
            return null;
        }

        /// <summary>
        /// Visit the body of each clauses
        /// </summary>
        /// <param name="ifStmtAst"></param>
        /// <returns></returns>
        public object VisitIfStatement(IfStatementAst ifStmtAst)
        {
            if (ifStmtAst != null)
            {
                if (ifStmtAst.Clauses != null)
                {
                    foreach (var clause in ifStmtAst.Clauses)
                    {
                        if (clause.Item2 != null)
                        {
                            clause.Item2.Visit(this);
                        }
                    }
                }

                if (ifStmtAst.ElseClause != null)
                {
                    ifStmtAst.ElseClause.Visit(this);
                }
            }

            return null;
        }

        /// <summary>
        /// Do nothing
        /// </summary>
        /// <param name="indexExpressionAst"></param>
        /// <returns></returns>
        public object VisitIndexExpression(IndexExpressionAst indexExpressionAst)
        {
            return null;
        }

        /// <summary>
        /// Do nothing
        /// </summary>
        /// <param name="invokeMemberExpressionAst"></param>
        /// <returns></returns>
        public object VisitInvokeMemberExpression(InvokeMemberExpressionAst invokeMemberExpressionAst)
        {
            return null;
        }

        /// <summary>
        /// Do nothing
        /// </summary>
        /// <param name="memberExpressionAst"></param>
        /// <returns></returns>
        public object VisitMemberExpression(MemberExpressionAst memberExpressionAst)
        {
            return null;
        }

        /// <summary>
        /// Do nothing
        /// </summary>
        /// <param name="mergingRedirectionAst"></param>
        /// <returns></returns>
        public object VisitMergingRedirection(MergingRedirectionAst mergingRedirectionAst)
        {
            return null;
        }

        /// <summary>
        /// Do nothing
        /// </summary>
        /// <param name="namedAttributeArgumentAst"></param>
        /// <returns></returns>
        public object VisitNamedAttributeArgument(NamedAttributeArgumentAst namedAttributeArgumentAst)
        {
            return null;
        }

        /// <summary>
        /// Visit each statement
        /// </summary>
        /// <param name="namedBlockAst"></param>
        /// <returns></returns>
        public object VisitNamedBlock(NamedBlockAst namedBlockAst)
        {
            if (namedBlockAst != null)
            {
                foreach (var statement in namedBlockAst.Statements)
                {
                    VisitStatementHelper(statement);
                }
            }

            return null;
        }

        /// <summary>
        /// Do nothing
        /// </summary>
        /// <param name="paramBlockAst"></param>
        /// <returns></returns>
        public object VisitParamBlock(ParamBlockAst paramBlockAst)
        {
            return null;
        }

        /// <summary>
        /// Do nothing
        /// </summary>
        /// <param name="parameterAst"></param>
        /// <returns></returns>
        public object VisitParameter(ParameterAst parameterAst)
        {
            return null;
        }

        /// <summary>
        /// Do nothing
        /// </summary>
        /// <param name="parenExpressionAst"></param>
        /// <returns></returns>
        public object VisitParenExpression(ParenExpressionAst parenExpressionAst)
        {
            return null;
        }

        /// <summary>
        /// Visit pipeline
        /// </summary>
        /// <param name="pipelineAst"></param>
        /// <returns></returns>
        public object VisitPipeline(PipelineAst pipelineAst)
        {
            if (pipelineAst == null) return null;

            foreach (var command in pipelineAst.PipelineElements)
            {
                command.Visit(this);
            }

            return null;
        }

        /// <summary>
        /// Do nothing
        /// </summary>
        /// <param name="returnStatementAst"></param>
        /// <returns></returns>
        public object VisitReturnStatement(ReturnStatementAst returnStatementAst)
        {
            return null;
        }

        /// <summary>
        /// Visit the scriptblock
        /// </summary>
        /// <param name="scriptBlockExpressionAst"></param>
        /// <returns></returns>
        public object VisitScriptBlockExpression(ScriptBlockExpressionAst scriptBlockExpressionAst)
        {
            if (scriptBlockExpressionAst != null)
            {
                scriptBlockExpressionAst.ScriptBlock.Visit(this);
            }

            return null;
        }

        /// <summary>
        /// Visit each statement
        /// </summary>
        /// <param name="statementBlockAst"></param>
        /// <returns></returns>
        public object VisitStatementBlock(StatementBlockAst statementBlockAst)
        {
            if (statementBlockAst != null)
            {
                foreach (var statement in statementBlockAst.Statements)
                {
                    VisitStatementHelper(statement);
                }
            }

            return null;
        }

        /// <summary>
        /// Do nothing
        /// </summary>
        /// <param name="stringConstantExpressionAst"></param>
        /// <returns></returns>
        public object VisitStringConstantExpression(StringConstantExpressionAst stringConstantExpressionAst)
        {
            return null;
        }

        /// <summary>
        /// Do nothing
        /// </summary>
        /// <param name="subExpressionAst"></param>
        /// <returns></returns>
        public object VisitSubExpression(SubExpressionAst subExpressionAst)
        {
            return null;
        }

        /// <summary>
        /// Visit the body of each clause
        /// </summary>
        /// <param name="switchStatementAst"></param>
        /// <returns></returns>
        public object VisitSwitchStatement(SwitchStatementAst switchStatementAst)
        {
            if (switchStatementAst != null)
            {
                foreach (var clause in switchStatementAst.Clauses)
                {
                    if (clause.Item2 != null)
                    {
                        clause.Item2.Visit(this);
                    }
                }
            }

            return null;
        }

        /// <summary>
        /// Do nothing
        /// </summary>
        /// <param name="throwStatementAst"></param>
        /// <returns></returns>
        public object VisitThrowStatement(ThrowStatementAst throwStatementAst)
        {
            return null;
        }

        /// <summary>
        /// Do nothing
        /// </summary>
        /// <param name="trapStatementAst"></param>
        /// <returns></returns>
        public object VisitTrap(TrapStatementAst trapStatementAst)
        {
            return null;
        }

        /// <summary>
        /// Visit body, catch and finally
        /// </summary>
        /// <param name="tryStatementAst"></param>
        /// <returns></returns>
        public object VisitTryStatement(TryStatementAst tryStatementAst)
        {
            if (tryStatementAst != null)
            {
                tryStatementAst.Body.Visit(this);

                if (tryStatementAst.CatchClauses != null)
                {
                    foreach (var clause in tryStatementAst.CatchClauses)
                    {
                        clause.Visit(this);
                    }
                }

                if (tryStatementAst.Finally != null)
                {
                    tryStatementAst.Finally.Visit(this);
                }
            }

            return null;
        }

        /// <summary>
        /// Do nothing
        /// </summary>
        /// <param name="typeConstraintAst"></param>
        /// <returns></returns>
        public object VisitTypeConstraint(TypeConstraintAst typeConstraintAst)
        {
            return null;
        }

        /// <summary>
        /// Do nothing
        /// </summary>
        /// <param name="typeExpressionAst"></param>
        /// <returns></returns>
        public object VisitTypeExpression(TypeExpressionAst typeExpressionAst)
        {
            return null;
        }

        /// <summary>
        /// Do nothing
        /// </summary>
        /// <param name="unaryExpressionAst"></param>
        /// <returns></returns>
        public object VisitUnaryExpression(UnaryExpressionAst unaryExpressionAst)
        {
            return null;
        }

        /// <summary>
        /// Do nothing
        /// </summary>
        /// <param name="usingExpressionAst"></param>
        /// <returns></returns>
        public object VisitUsingExpression(UsingExpressionAst usingExpressionAst)
        {
            return null;
        }

        /// <summary>
        /// Do nothing
        /// </summary>
        /// <param name="variableExpressionAst"></param>
        /// <returns></returns>
        public object VisitVariableExpression(VariableExpressionAst variableExpressionAst)
        {
            return null;
        }

        /// <summary>
        /// Visit body
        /// </summary>
        /// <param name="whileStatementAst"></param>
        /// <returns></returns>
        public object VisitWhileStatement(WhileStatementAst whileStatementAst)
        {
            if (whileStatementAst != null)
            {
                whileStatementAst.Body.Visit(this);
            }

            return null;
        }
    }

    /// <summary>
    /// This class is used to find elements in outputted in pipeline.
    /// </summary>
    public class FindPipelineOutput : ICustomAstVisitor
    {
        List<Tuple<string, StatementAst>> outputTypes;

        #if !PSV3

        IEnumerable<TypeDefinitionAst> classes;

        #endif

        FunctionDefinitionAst myFunction;
        /// <summary>
        /// These binary operators will always return boolean value
        /// </summary>
        static TokenKind[] booleanBinaryOperators;

        /// <summary>
        /// These unary operator will return boolean value
        /// </summary>
        static TokenKind[] booleanUnaryOperators;

        static FindPipelineOutput()
        {
            booleanBinaryOperators = new TokenKind[] {
                TokenKind.Icontains,
                TokenKind.Inotcontains,
                TokenKind.Inotin,
                TokenKind.Iin,
                TokenKind.Is,
                TokenKind.IsNot,
                TokenKind.And,
                TokenKind.Or,
                TokenKind.Xor
            };

            booleanUnaryOperators = new TokenKind[] {
                TokenKind.Not,
                TokenKind.Exclaim
            };
        }

        /// <summary>
        /// Find the pipeline output
        /// </summary>
        /// <param name="ast"></param>
        
        #if PSV3

        public FindPipelineOutput(FunctionDefinitionAst ast)

        #else

        public FindPipelineOutput(FunctionDefinitionAst ast, IEnumerable<TypeDefinitionAst> classes)

        #endif
        {
            outputTypes = new List<Tuple<string, StatementAst>>();

            #if !PSV3

            this.classes = classes;

            #endif

            myFunction = ast;

            if (myFunction != null)
            {
                myFunction.Body.Visit(this);
            }
        }

        /// <summary>
        /// Get list of outputTypes from functiondefinitionast funcast
        /// </summary>
        /// <returns></returns>
        
        #if PSV3

        public static List<Tuple<string, StatementAst>> OutputTypes(FunctionDefinitionAst funcAst)
        {
            return (new FindPipelineOutput(funcAst)).outputTypes;
        }

        #else
        public static List<Tuple<string, StatementAst>> OutputTypes(FunctionDefinitionAst funcAst, IEnumerable<TypeDefinitionAst> classes)
        {
            return (new FindPipelineOutput(funcAst, classes)).outputTypes;
        }

        #endif

        /// <summary>
        /// Ignore assignment statement
        /// </summary>
        /// <param name="assignAst"></param>
        /// <returns></returns>
        public object VisitAssignmentStatement(AssignmentStatementAst assignAst)
        {
            return null;
        }

        /// <summary>
        /// Skip NamedAttributeArgumentAst
        /// </summary>
        /// <param name="namedAAAst"></param>
        /// <returns></returns>
        public object VisitNamedAttributeArgument(NamedAttributeArgumentAst namedAAAst)
        {
            return null;
        }

        /// <summary>
        /// Skip Error Expression Ast
        /// </summary>
        /// <param name="errorAst"></param>
        /// <returns></returns>
        public object VisitErrorExpression(ErrorExpressionAst errorAst)
        {
            return null;
        }

        /// <summary>
        /// Skip error statement ast
        /// </summary>
        /// <param name="errorStatementAst"></param>
        /// <returns></returns>
        public object VisitErrorStatement(ErrorStatementAst errorStatementAst)
        {
            return null;
        }

        /// <summary>
        /// Skips function definition ast
        /// </summary>
        /// <param name="functionDefinitionAst"></param>
        /// <returns></returns>
        public object VisitFunctionDefinition(FunctionDefinitionAst functionDefinitionAst)
        {
            return null;
        }

        /// <summary>
        /// Skip ParameterAst
        /// </summary>
        /// <param name="parameterAst"></param>
        /// <returns></returns>
        public object VisitParameter(ParameterAst parameterAst)
        {
            return null;
        }

        /// <summary>
        /// Visit the pipeline of the paren ast
        /// </summary>
        /// <param name="parenAst"></param>
        /// <returns></returns>
        public object VisitParenExpression(ParenExpressionAst parenAst)
        {
            if (parenAst != null)
            {
                return parenAst.Pipeline.Visit(this);
            }

            return null;
        }

        /// <summary>
        /// Skips data statement
        /// </summary>
        /// <param name="dataStatementAst"></param>
        /// <returns></returns>
        public object VisitDataStatement(DataStatementAst dataStatementAst)
        {
            return null;
        }

        /// <summary>
        /// Visit scriptblockast
        /// </summary>
        /// <param name="scriptBlockAst"></param>
        /// <returns></returns>
        public object VisitScriptBlock(ScriptBlockAst scriptBlockAst)
        {
            if (scriptBlockAst != null)
            {
                if (scriptBlockAst.BeginBlock != null)
                {
                    scriptBlockAst.BeginBlock.Visit(this);
                }

                if (scriptBlockAst.ProcessBlock != null)
                {
                    scriptBlockAst.ProcessBlock.Visit(this);
                }

                if (scriptBlockAst.EndBlock != null)
                {
                    scriptBlockAst.EndBlock.Visit(this);
                }
            }

            return null;
        }

        /// <summary>
        /// Visit named block ast. Returns list of types outputted to the stream
        /// </summary>
        /// <param name="namedBlockAst"></param>
        /// <returns></returns>
        public object VisitNamedBlock(NamedBlockAst namedBlockAst)
        {
            if (namedBlockAst != null)
            {
                foreach (StatementAst block in namedBlockAst.Statements)
                {
                    object type = block.Visit(this);
                    if (type != null && type is string && !String.IsNullOrWhiteSpace(type as string))
                    {
                        outputTypes.Add(Tuple.Create(type as string, block));
                    }
                }
            }

            return null;
        }

        /// <summary>
        /// Visit statement block
        /// </summary>
        /// <param name="statementBlockAst"></param>
        /// <returns></returns>
        public object VisitStatementBlock(StatementBlockAst statementBlockAst)
        {
            if (statementBlockAst != null)
            {
                foreach (StatementAst block in statementBlockAst.Statements)
                {
                    object type = block.Visit(this);
                    if (type != null && type is string && !String.IsNullOrWhiteSpace(type as string))
                    {
                        outputTypes.Add(Tuple.Create(type as string, block));
                    }
                }
            }

            return null;
        }

        /// <summary>
        /// Only considers the case where there is one pipeline and it is command expression
        /// </summary>
        /// <param name="pipelineAst"></param>
        /// <returns></returns>
        public object VisitPipeline(PipelineAst pipelineAst)
        {
            // Handle the case with 1 pipeline element
            if (pipelineAst != null && pipelineAst.PipelineElements.Count == 1)
            {
                CommandExpressionAst cmAst = pipelineAst.PipelineElements[0] as CommandExpressionAst;

                if (cmAst != null)
                {
                    return cmAst.Visit(this);
                }
            }

            return null;
        }

        /// <summary>
        /// Visit body of trap
        /// </summary>
        /// <param name="trapAst"></param>
        /// <returns></returns>
        public object VisitTrap(TrapStatementAst trapAst)
        {
            if (trapAst != null)
            {
                return trapAst.Body.Visit(this);
            }

            return null;
        }

        /// <summary>
        /// In all the clauses, we skip the first item
        /// </summary>
        /// <param name="ifStatementAst"></param>
        /// <returns></returns>
        public object VisitIfStatement(IfStatementAst ifStatementAst)
        {
            if (ifStatementAst == null || ifStatementAst.Clauses == null || ifStatementAst.Clauses.Count == 0)
            {
                return null;
            }

            foreach (var clause in ifStatementAst.Clauses)
            {
                clause.Item2.Visit(this);
            }

            if (ifStatementAst.ElseClause != null)
            {
                ifStatementAst.ElseClause.Visit(this);
            }

            return null;
        }

        /// <summary>
        /// Visit SwitchStatement. Skip the condition
        /// </summary>
        /// <param name="switchStatementAst"></param>
        /// <returns></returns>
        public object VisitSwitchStatement(SwitchStatementAst switchStatementAst)
        {
            if (switchStatementAst == null || switchStatementAst.Clauses == null || switchStatementAst.Clauses.Count == 0)
            {
                return null;
            }

            foreach (var clause in switchStatementAst.Clauses)
            {
                // Skip item 1
                clause.Item2.Visit(this);
            }

            return null;
        }

        /// <summary>
        /// Visit foreach statement. Skip condition
        /// </summary>
        /// <param name="loopStatementAst"></param>
        /// <returns></returns>
        public object VisitForEachStatement(ForEachStatementAst foreachAst)
        {
            if (foreachAst != null)
            {
                foreachAst.Body.Visit(this);
            }

            return null;
        }

        /// <summary>
        /// Visit Do While Statement. Skip Condition
        /// </summary>
        /// <param name="doWhileAst"></param>
        /// <returns></returns>
        public object VisitDoWhileStatement(DoWhileStatementAst doWhileAst)
        {
            if (doWhileAst != null)
            {
                doWhileAst.Body.Visit(this);
            }

            return null;
        }

        /// <summary>
        /// Visit Do Until Statement. Skip Condition
        /// </summary>
        /// <param name="doWhileAst"></param>
        /// <returns></returns>
        public object VisitDoUntilStatement(DoUntilStatementAst doUntilAst)
        {
            if (doUntilAst != null)
            {
                doUntilAst.Body.Visit(this);
            }

            return null;
        }

        /// <summary>
        /// Visit While Statement. Skip Condition
        /// </summary>
        /// <param name="doWhileAst"></param>
        /// <returns></returns>
        public object VisitWhileStatement(WhileStatementAst whileAst)
        {
            if (whileAst != null)
            {
                whileAst.Body.Visit(this);
            }

            return null;
        }

        /// <summary>
        /// Visit forstatement. Skip Condition, Initializer and Iterator
        /// </summary>
        /// <param name="forAst"></param>
        /// <returns></returns>
        public object VisitForStatement(ForStatementAst forAst)
        {
            if (forAst != null)
            {
                forAst.Body.Visit(this);
            }

            return null;
        }

        /// <summary>
        /// Skip command ast
        /// </summary>
        /// <param name="cmdAst"></param>
        /// <returns></returns>
        public object VisitCommand(CommandAst cmdAst)
        {
            return null;
        }

        /// <summary>
        /// Skip if type of convert is void
        /// </summary>
        /// <param name="convAst"></param>
        /// <returns></returns>
        public object VisitConvertExpression(ConvertExpressionAst convAst)
        {
            if (convAst != null)
            {
                if (convAst.Type.TypeName.GetReflectionType() != null)
                {
                    return convAst.Type.TypeName.GetReflectionType().FullName;
                }

                return convAst.Type.TypeName.FullName;
            }

            return null;
        }

        /// <summary>
        /// Skip fileRedirectionAst
        /// </summary>
        /// <param name="fileRedirectionAst"></param>
        /// <returns></returns>
        public object VisitFileRedirection(FileRedirectionAst fileRedirectionAst)
        {
            return null;
        }

        /// <summary>
        /// Visit script block expression
        /// </summary>
        /// <param name="scriptBlockAst"></param>
        /// <returns></returns>
        public object VisitScriptBlockExpression(ScriptBlockExpressionAst scriptBlockAst)
        {
            if (scriptBlockAst != null)
            {
                return scriptBlockAst.ScriptBlock.Visit(this);
            }

            return null;
        }

        /// <summary>
        /// Skip fileRedirectionAst
        /// </summary>
        /// <param name="fileRedirectionAst"></param>
        /// <returns></returns>
        public object VisitMergingRedirection(MergingRedirectionAst mergingAst)
        {
            return null;
        }

        /// <summary>
        /// Returns type of type constraint ast
        /// </summary>
        /// <param name="typeAst"></param>
        /// <returns></returns>
        public object VisitTypeConstraint(TypeConstraintAst typeAst)
        {
            if (typeAst != null)
            {
                if (typeAst.TypeName.GetReflectionType() != null)
                {
                    return typeAst.TypeName.GetReflectionType().FullName;
                }

                return typeAst.TypeName.FullName;
            }

            return null;
        }

        /// <summary>
        /// Skip throw statement.
        /// </summary>
        /// <param name="throwAst"></param>
        /// <returns></returns>
        public object VisitThrowStatement(ThrowStatementAst throwAst)
        {
            return null;
        }

        /// <summary>
        /// Returns type of typeExpressionAst
        /// </summary>
        /// <param name="typeExpressionAst"></param>
        /// <returns></returns>
        public object VisitTypeExpression(TypeExpressionAst typeExpressionAst)
        {
            if (typeExpressionAst != null)
            {
                if (typeExpressionAst.TypeName.GetReflectionType() != null)
                {
                    return typeExpressionAst.TypeName.GetReflectionType().FullName;
                }

                return typeExpressionAst.TypeName.FullName;
            }

            return null;
        }

        /// <summary>
        /// This is where we can get the type
        /// </summary>
        /// <param name="commandAst"></param>
        /// <returns></returns>
        public object VisitCommandExpression(CommandExpressionAst commandAst)
        {
            if (commandAst != null)
            {
                return commandAst.Expression.Visit(this);
            }

            return null;
        }

        /// <summary>
        /// Return the type of return statement
        /// </summary>
        /// <param name="returnStatementAst"></param>
        /// <returns></returns>
        public object VisitReturnStatement(ReturnStatementAst returnStatementAst)
        {
            #if PSV3

            return Helper.Instance.GetTypeFromReturnStatementAst(myFunction, returnStatementAst);

            #else

            return Helper.Instance.GetTypeFromReturnStatementAst(myFunction, returnStatementAst, classes);

            #endif            
        }

        /// <summary>
        /// Returns the type of memberexpressionast
        /// </summary>
        /// <param name="memAst"></param>
        /// <returns></returns>
        public object VisitMemberExpression(MemberExpressionAst memAst)
        {
            #if PSV3

            return Helper.Instance.GetTypeFromMemberExpressionAst(memAst, myFunction);

            #else

            return Helper.Instance.GetTypeFromMemberExpressionAst(memAst, myFunction, classes);

            #endif
        }

        /// <summary>
        /// Returns the type of invoke member expression ast
        /// </summary>
        /// <param name="invokeAst"></param>
        /// <returns></returns>
        public object VisitInvokeMemberExpression(InvokeMemberExpressionAst invokeAst)
        {
            #if PSV3

            return Helper.Instance.GetTypeFromMemberExpressionAst(invokeAst, myFunction);

            #else

            return Helper.Instance.GetTypeFromMemberExpressionAst(invokeAst, myFunction, classes);

            #endif
        }

        /// <summary>
        /// Visit a string constantexpressionast
        /// </summary>
        /// <param name="strAst"></param>
        /// <returns></returns>
        public object VisitStringConstantExpression(StringConstantExpressionAst strAst)
        {
            if (strAst != null)
            {
                return strAst.StaticType.FullName;
            }

            return null;
        }

        /// <summary>
        /// Skip command parameter
        /// </summary>
        /// <param name="cmdParamAst"></param>
        /// <returns></returns>
        public object VisitCommandParameter(CommandParameterAst cmdParamAst)
        {
            return null;
        }

        /// <summary>
        /// Visit a constantexpressionast
        /// </summary>
        /// <param name="constantExpressionAst"></param>
        /// <returns></returns>
        public object VisitConstantExpression(ConstantExpressionAst constantExpressionAst)
        {
            if (constantExpressionAst != null)
            {
                return constantExpressionAst.StaticType.FullName;
            }

            return null;
        }

        /// <summary>
        /// Skip break statement ast
        /// </summary>
        /// <param name="breakAst"></param>
        /// <returns></returns>
        public object VisitBreakStatement(BreakStatementAst breakAst)
        {
            return null;
        }

        /// <summary>
        /// Visit body, catch and finally clause
        /// </summary>
        /// <param name="tryAst"></param>
        /// <returns></returns>
        public object VisitTryStatement(TryStatementAst tryAst)
        {
            if (tryAst != null)
            {
                if (tryAst.Body != null)
                {
                    tryAst.Body.Visit(this);
                }

                if (tryAst.CatchClauses != null)
                {
                    foreach (var catchClause in tryAst.CatchClauses)
                    {
                        catchClause.Visit(this);
                    }
                }

                if (tryAst.Finally != null)
                {
                    tryAst.Finally.Visit(this);
                }
            }

            return null;
        }

        /// <summary>
        /// Visit body of catch clause
        /// </summary>
        /// <param name="catchAst"></param>
        /// <returns></returns>
        public object VisitCatchClause(CatchClauseAst catchAst)
        {
            if (catchAst != null)
            {
                return catchAst.Body.Visit(this);
            }

            return null;
        }

        /// <summary>
        /// Skip continue statement;
        /// </summary>
        /// <param name="contAst"></param>
        /// <returns></returns>
        public object VisitContinueStatement(ContinueStatementAst contAst)
        {
            return null;
        }

        public object VisitSubExpression(SubExpressionAst subExprAst)
        {
            if (subExprAst != null)
            {
                return subExprAst.SubExpression.Visit(this);
            }

            return null;
        }

        /// <summary>
        /// Visit the body of blockstatementast
        /// </summary>
        /// <param name="blockAst"></param>
        /// <returns></returns>
        public object VisitBlockStatement(BlockStatementAst blockAst)
        {
            return blockAst.Body.Visit(this);
        }

        /// <summary>
        /// Returns type of array
        /// </summary>
        /// <param name="arrayExprAst"></param>
        /// <returns></returns>
        public object VisitArrayExpression(ArrayExpressionAst arrayExprAst)
        {
            return typeof(System.Array).FullName;
        }

        /// <summary>
        /// Returns type of array
        /// </summary>
        /// <param name="arrayLiteral"></param>
        /// <returns></returns>
        public object VisitArrayLiteral(ArrayLiteralAst arrayLiteral)
        {
            return typeof(System.Array).FullName;
        }

        /// <summary>
        /// Returns type of hashtable
        /// </summary>
        /// <param name="hashtableAst"></param>
        /// <returns></returns>
        public object VisitHashtable(HashtableAst hashtableAst)
        {
            return typeof(System.Collections.Hashtable).FullName;
        }

        /// <summary>
        /// Returns type of variable
        /// </summary>
        /// <param name="varExpressionAst"></param>
        /// <returns></returns>
        public object VisitVariableExpression(VariableExpressionAst varExpressionAst)
        {
            return Helper.Instance.GetVariableTypeFromAnalysis(varExpressionAst, myFunction);
        }

        /// <summary>
        /// Return string type
        /// </summary>
        /// <param name="expandableStringAst"></param>
        /// <returns></returns>
        public object VisitExpandableStringExpression(ExpandableStringExpressionAst expandableStringAst)
        {
            return typeof(string).FullName;
        }

        /// <summary>
        /// Skip exit statement ast
        /// </summary>
        /// <param name="exitAst"></param>
        /// <returns></returns>
        public object VisitExitStatement(ExitStatementAst exitAst)
        {
            return null;
        }

        /// <summary>
        /// Visit attributedexpression
        /// </summary>
        /// <param name="attrExpr"></param>
        /// <returns></returns>
        public object VisitAttributedExpression(AttributedExpressionAst attrExpr)
        {
            return null;
        }

        /// <summary>
        /// Skip attribute ast
        /// </summary>
        /// <param name="attrAst"></param>
        /// <returns></returns>
        public object VisitAttribute(AttributeAst attrAst)
        {
            return null;
        }

        /// <summary>
        /// Skip param block
        /// </summary>
        /// <param name="paramBlockAst"></param>
        /// <returns></returns>
        public object VisitParamBlock(ParamBlockAst paramBlockAst)
        {
            return null;
        }

        /// <summary>
        /// Return type of the index expression
        /// </summary>
        /// <param name="indexAst"></param>
        /// <returns></returns>
        public object VisitIndexExpression(IndexExpressionAst indexAst)
        {
            if (indexAst != null && indexAst.Target is VariableExpressionAst)
            {
                Type type = Helper.Instance.GetTypeFromAnalysis(indexAst.Target as VariableExpressionAst, myFunction);
                if (type != null)
                {
                    Type elemType = type.GetElementType();
                    if (elemType != null)
                    {
                        return elemType.FullName;
                    }
                }
            }

            return null;
        }

        /// <summary>
        /// Only returns boolean type for unary operator that returns boolean
        /// </summary>
        /// <param name="unaryAst"></param>
        /// <returns></returns>
        public object VisitUnaryExpression(UnaryExpressionAst unaryAst)
        {
            if (unaryAst != null && booleanUnaryOperators.Contains(unaryAst.TokenKind))
            {
                return typeof(bool).FullName;
            }

            return null;
        }

        /// <summary>
        /// Only returns boolean type for binary operator that returns boolean
        /// </summary>
        /// <param name="binAst"></param>
        /// <returns></returns>
        public object VisitBinaryExpression(BinaryExpressionAst binAst)
        {
            if (binAst != null && booleanBinaryOperators.Contains(binAst.Operator))
            {
                return typeof(bool).FullName;
            }

            return null;
        }

        /// <summary>
        /// Skips using expression ast
        /// </summary>
        /// <param name="usingExpressionAst"></param>
        /// <returns></returns>
        public object VisitUsingExpression(UsingExpressionAst usingExpressionAst)
        {
            return null;
        }
    }
}<|MERGE_RESOLUTION|>--- conflicted
+++ resolved
@@ -1384,10 +1384,7 @@
             return outPaths.ToArray();
             
         }
-
-<<<<<<< HEAD
-        #endregion Methods
-=======
+        
         /// <summary>
         /// Check if the function name starts with one of potentailly state changing verbs
         /// </summary>
@@ -1517,8 +1514,7 @@
             return false;
         }
 
-        #endregion
->>>>>>> a467aff3
+        #endregion Methods
     }
 
 
